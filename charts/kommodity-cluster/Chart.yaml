--- conflicted
+++ resolved
@@ -9,11 +9,7 @@
 # This is the chart version. This version number should be incremented each time you make changes
 # to the chart and its templates, including the app version.
 # Versions are expected to follow Semantic Versioning (https://semver.org/)
-<<<<<<< HEAD
-version: 0.1.9
-=======
-version: 0.2.0
->>>>>>> b53f1326
+version: 0.2.1
 
 # The downstream Talos version deployed by the chart.
 appVersion: "1.11.3"