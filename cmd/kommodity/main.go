--- conflicted
+++ resolved
@@ -65,27 +65,17 @@
 	kineReadyChan := make(chan struct{})
 	kineServer.WaitForKine(ctx, kineReadyChan)
 
-<<<<<<< HEAD
-	server, err := combinedserver.New(combinedserver.ServerConfig{
-		Port: cfg.ServerPort,
-		HTTPFactories: []combinedserver.HTTPMuxFactory{
-			attestationserver.NewHTTPMuxFactory(cfg),
-			k8sserver.NewHTTPMuxFactory(ctx, cfg),
-		},
-		GRPCFactory: kms.NewGRPCServerFactory(cfg),
-	})
-	if err != nil {
-		logger.Error("Failed to create combined server", zap.Error(err))
-=======
 	go func() {
 		// Wait for Kine to be ready before starting the API server.
 		<-kineReadyChan
 		logger.Info("Kine server started successfully")
->>>>>>> dd4a4fc5
 
 		server, err := combinedserver.New(combinedserver.ServerConfig{
-			Port:        cfg.ServerPort,
-			HTTPFactory: server.NewHTTPMuxFactory(rootCtx, cfg),
+			Port: cfg.ServerPort,
+			HTTPFactories: []combinedserver.HTTPMuxFactory{
+				attestationserver.NewHTTPMuxFactory(cfg),
+				k8sserver.NewHTTPMuxFactory(rootCtx, cfg),
+			},
 			GRPCFactory: kms.NewGRPCServerFactory(cfg),
 		})
 		if err != nil {
