// Package config provides configuration settings for the API server.
package config

import (
	"context"
	"fmt"
	"net/url"
	"os"
	"strconv"
	"time"

	"github.com/kommodity-io/kommodity/pkg/logging"
	"go.uber.org/zap"
	restclient "k8s.io/client-go/rest"
	ctrlwebhook "sigs.k8s.io/controller-runtime/pkg/webhook"
)

const (
<<<<<<< HEAD
	defaultServerPort          = 8000
	defaultAPIServerPort       = 8443
	defaultDisableAuth         = false
	defaultOIDCUsernameClaim   = "email"
	defaultOIDCGroupsClaim     = "groups"
	defaultDevelopmentMode     = false
	defaultKineURI             = "127.0.0.1:2379"
	defaultAttestationNonceTTL = 5 * time.Minute

	envServerPort          = "KOMMODITY_PORT"
	envAdminGroup          = "KOMMODITY_ADMIN_GROUP"
	envDisableAuth         = "KOMMODITY_INSECURE_DISABLE_AUTHENTICATION"
	envOIDCIssuerURL       = "KOMMODITY_OIDC_ISSUER_URL"
	envOIDCClientID        = "KOMMODITY_OIDC_CLIENT_ID"
	envOIDCUsernameClaim   = "KOMMODITY_OIDC_USERNAME_CLAIM"
	envOIDCGroupsClaim     = "KOMMODITY_OIDC_GROUPS_CLAIM"
	envDatabaseURI         = "KOMMODITY_DB_URI"
	envAttestationNonceTTL = "KOMMODITY_ATTESTATION_NONCE_TTL"
	envDevelopmentMode     = "KOMMODITY_DEVELOPMENT_MODE"
=======
	defaultServerPort        = 8000
	defaultAPIServerPort     = 8443
	defaultDisableAuth       = false
	defaultOIDCUsernameClaim = "email"
	defaultOIDCGroupsClaim   = "groups"
	defaultDevelopmentMode   = false
	defaultKineURI           = "unix://bin/kine.sock"

	envServerPort        = "KOMMODITY_PORT"
	envAdminGroup        = "KOMMODITY_ADMIN_GROUP"
	envDisableAuth       = "KOMMODITY_INSECURE_DISABLE_AUTHENTICATION"
	envOIDCIssuerURL     = "KOMMODITY_OIDC_ISSUER_URL"
	envOIDCClientID      = "KOMMODITY_OIDC_CLIENT_ID"
	envOIDCUsernameClaim = "KOMMODITY_OIDC_USERNAME_CLAIM"
	envOIDCGroupsClaim   = "KOMMODITY_OIDC_GROUPS_CLAIM"
	envDatabaseURI       = "KOMMODITY_DB_URI"
	envDevelopmentMode   = "KOMMODITY_DEVELOPMENT_MODE"
>>>>>>> dd4a4fc5
)

const (
	configurationNotSpecified = "Configuration not specified, using default value"
)

// KommodityConfig holds the configuration settings for the Kommodity API server.
type KommodityConfig struct {
	ServerPort        int
	APIServerPort     int
	WebhookPort       int
	DBURI             *url.URL
	KineURI           string
	AttestationConfig *AttestationConfig
	AuthConfig        *AuthConfig
	ClientConfig      *ClientConfig
	DevelopmentMode   bool
}

// AuthConfig holds the authentication configuration settings for the Kommodity API server.
type AuthConfig struct {
	Apply      bool
	OIDCConfig *OIDCConfig
	AdminGroup string
}

// AttestationConfig holds the attestation configuration settings for the Kommodity API server.
type AttestationConfig struct {
	NonceTTL time.Duration
}

// ClientConfig holds the client configuration settings for the Kommodity API server.
type ClientConfig struct {
	LoopbackClientConfig *restclient.Config
}

// OIDCConfig holds the OIDC configuration settings from the environment variables.
type OIDCConfig struct {
	IssuerURL     string
	ClientID      string
	UsernameClaim string
	GroupsClaim   string
	ExtraScopes   []string
}

// LoadConfig loads the configuration settings from environment variables and returns a KommodityConfig instance.
func LoadConfig(ctx context.Context) (*KommodityConfig, error) {
	serverPort := getServerPort(ctx)
	apply := getApplyAuth(ctx)
	oidcConfig := getOIDCConfig(ctx)
	developmentMode := getDevelopmentMode(ctx)

	adminGroup, err := getAdminGroup()
	if apply && err != nil {
		return nil, fmt.Errorf("failed to get admin group: %w", err)
	}

	dbURI, err := getDatabaseURI()
	if err != nil {
		return nil, fmt.Errorf("failed to get database URI: %w", err)
	}

	return &KommodityConfig{
		ServerPort:        serverPort,
		APIServerPort:     defaultAPIServerPort,
		WebhookPort:       ctrlwebhook.DefaultPort,
		DBURI:             dbURI,
		KineURI:           defaultKineURI,
		AttestationConfig: getAttestationConfig(ctx),
		AuthConfig: &AuthConfig{
			Apply:      apply,
			OIDCConfig: oidcConfig,
			AdminGroup: adminGroup,
		},
		ClientConfig:    &ClientConfig{},
		DevelopmentMode: developmentMode,
	}, nil
}

func getServerPort(ctx context.Context) int {
	logger := logging.FromContext(ctx)

	serverPort := os.Getenv(envServerPort)
	if serverPort == "" {
		logger.Info(configurationNotSpecified,
			zap.Int("default", defaultServerPort),
			zap.String("envVar", envServerPort))

		return defaultServerPort
	}

	serverPortInt, err := strconv.Atoi(serverPort)
	if err != nil {
		logger.Info("failed to convert server port to integer",
			zap.String("envVar", envServerPort),
			zap.String("value", serverPort),
			zap.Int("default", defaultServerPort))

		return defaultServerPort
	}

	return serverPortInt
}

func getApplyAuth(ctx context.Context) bool {
	logger := logging.FromContext(ctx)

	disableAuth := os.Getenv(envDisableAuth)
	if disableAuth == "" {
		logger.Info(configurationNotSpecified,
			zap.Bool("default", defaultDisableAuth),
			zap.String("envVar", envDisableAuth))

		return defaultDisableAuth
	}

	disableAuthBool, err := strconv.ParseBool(disableAuth)
	if err != nil {
		logger.Info("failed to convert disable auth to boolean",
			zap.String("envVar", envDisableAuth),
			zap.String("value", disableAuth),
			zap.Bool("default", defaultDisableAuth))

		return defaultDisableAuth
	}

	return !disableAuthBool
}

func getOIDCConfig(ctx context.Context) *OIDCConfig {
	logger := logging.FromContext(ctx)

	issuerURL := os.Getenv(envOIDCIssuerURL)
	clientID := os.Getenv(envOIDCClientID)
	usernameClaim := os.Getenv(envOIDCUsernameClaim)
	groupsClaim := os.Getenv(envOIDCGroupsClaim)

	if usernameClaim == "" {
		logger.Info(configurationNotSpecified,
			zap.String("envVar", envOIDCUsernameClaim),
			zap.String("default", defaultOIDCUsernameClaim))

		usernameClaim = defaultOIDCUsernameClaim
	}

	if groupsClaim == "" {
		logger.Info(configurationNotSpecified,
			zap.String("envVar", envOIDCGroupsClaim),
			zap.String("default", defaultOIDCGroupsClaim))

		groupsClaim = defaultOIDCGroupsClaim
	}

	if issuerURL == "" || clientID == "" {
		logger.Info("No OIDC configuration found in environment variables")

		return nil
	}

	return &OIDCConfig{
		IssuerURL:     issuerURL,
		ClientID:      clientID,
		UsernameClaim: usernameClaim,
		GroupsClaim:   groupsClaim,
	}
}

func getAdminGroup() (string, error) {
	adminGroup := os.Getenv(envAdminGroup)
	if adminGroup == "" {
		return "", fmt.Errorf("%w: %s", ErrAdminGroupNotSet, envAdminGroup)
	}

	return adminGroup, nil
}

func getDatabaseURI() (*url.URL, error) {
	dbURI := os.Getenv(envDatabaseURI)
	if dbURI == "" {
		return nil, ErrKommodityDBEnvVarNotSet
	}

	uri, err := url.Parse(dbURI)
	if err != nil {
		return nil, fmt.Errorf("invalid KOMMODITY_DB_URI: %w", err)
	}

	return uri, nil
}

func getAttestationConfig(ctx context.Context) *AttestationConfig {
	logger := logging.FromContext(ctx)

	nonceTTLStr := os.Getenv(envAttestationNonceTTL)
	if nonceTTLStr == "" {
		logger.Info(configurationNotSpecified,
			zap.String("envVar", envAttestationNonceTTL),
			zap.String("default", defaultAttestationNonceTTL.String()))

		return &AttestationConfig{
			NonceTTL: defaultAttestationNonceTTL,
		}
	}

	nonceTTL, err := time.ParseDuration(nonceTTLStr)
	if err != nil {
		logger.Info("failed to parse attestation nonce TTL",
			zap.String("envVar", envAttestationNonceTTL),
			zap.String("value", nonceTTLStr),
			zap.String("default", defaultAttestationNonceTTL.String()))

		return &AttestationConfig{
			NonceTTL: defaultAttestationNonceTTL,
		}
	}

	return &AttestationConfig{
		NonceTTL: nonceTTL,
	}
}

func getDevelopmentMode(ctx context.Context) bool {
	logger := logging.FromContext(ctx)

	developmentMode := os.Getenv(envDevelopmentMode)
	if developmentMode == "" {
		logger.Info(configurationNotSpecified,
			zap.Bool("default", defaultDevelopmentMode),
			zap.String("envVar", envDevelopmentMode))

		return defaultDevelopmentMode
	}

	developmentModeBool, err := strconv.ParseBool(developmentMode)
	if err != nil {
		logger.Info("failed to convert development mode to boolean",
			zap.String("envVar", envDevelopmentMode),
			zap.String("value", developmentMode),
			zap.Bool("default", defaultDevelopmentMode))

		return defaultDevelopmentMode
	}

	return developmentModeBool
}<|MERGE_RESOLUTION|>--- conflicted
+++ resolved
@@ -16,14 +16,13 @@
 )
 
 const (
-<<<<<<< HEAD
 	defaultServerPort          = 8000
 	defaultAPIServerPort       = 8443
 	defaultDisableAuth         = false
 	defaultOIDCUsernameClaim   = "email"
 	defaultOIDCGroupsClaim     = "groups"
 	defaultDevelopmentMode     = false
-	defaultKineURI             = "127.0.0.1:2379"
+	defaultKineURI             = "unix://bin/kine.sock"
 	defaultAttestationNonceTTL = 5 * time.Minute
 
 	envServerPort          = "KOMMODITY_PORT"
@@ -36,25 +35,6 @@
 	envDatabaseURI         = "KOMMODITY_DB_URI"
 	envAttestationNonceTTL = "KOMMODITY_ATTESTATION_NONCE_TTL"
 	envDevelopmentMode     = "KOMMODITY_DEVELOPMENT_MODE"
-=======
-	defaultServerPort        = 8000
-	defaultAPIServerPort     = 8443
-	defaultDisableAuth       = false
-	defaultOIDCUsernameClaim = "email"
-	defaultOIDCGroupsClaim   = "groups"
-	defaultDevelopmentMode   = false
-	defaultKineURI           = "unix://bin/kine.sock"
-
-	envServerPort        = "KOMMODITY_PORT"
-	envAdminGroup        = "KOMMODITY_ADMIN_GROUP"
-	envDisableAuth       = "KOMMODITY_INSECURE_DISABLE_AUTHENTICATION"
-	envOIDCIssuerURL     = "KOMMODITY_OIDC_ISSUER_URL"
-	envOIDCClientID      = "KOMMODITY_OIDC_CLIENT_ID"
-	envOIDCUsernameClaim = "KOMMODITY_OIDC_USERNAME_CLAIM"
-	envOIDCGroupsClaim   = "KOMMODITY_OIDC_GROUPS_CLAIM"
-	envDatabaseURI       = "KOMMODITY_DB_URI"
-	envDevelopmentMode   = "KOMMODITY_DEVELOPMENT_MODE"
->>>>>>> dd4a4fc5
 )
 
 const (
